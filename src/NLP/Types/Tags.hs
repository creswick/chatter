{-# LANGUAGE DeriveGeneric #-}
{-# LANGUAGE OverloadedStrings #-}
module NLP.Types.Tags
where

<<<<<<< HEAD
import Data.Hashable (Hashable)
import Data.Serialize (Serialize, get, put)
import Data.Text (Text)
import Data.Text.Encoding (encodeUtf8, decodeUtf8)
=======
import Data.Serialize (Serialize)
import Data.Serialize.Text ()
import Data.Text (Text)
import qualified Data.Text as T
>>>>>>> 712baf68
import GHC.Generics

import Test.QuickCheck.Instances ()
import NLP.Types.General
import NLP.Types.Annotations
import NLP.Types.TokenizedSentence
import NLP.Types.TaggedSentence
import NLP.Types.ChunkedSentence
import NLP.Types.NERedSentence
import NLP.Types.Classes

-- | A fall-back 'Chunk' instance, analogous to 'RawTag'
newtype RawChunk = RawChunk Text
  deriving (Ord, Eq, Read, Show, Generic)

instance Serialize RawChunk
instance Hashable RawChunk

instance Chunk RawChunk where
  serializeChunk (RawChunk ch) = ch
  parseChunk txt = Right (RawChunk txt)
  notChunk = RawChunk "O"

instance HasMarkup RawChunk where
  getMarkup = chunkMarkup

-- | A fallback POS tag instance.
newtype RawTag = RawTag Text
  deriving (Ord, Eq, Read, Show, Generic)

instance Serialize RawTag
instance Hashable RawTag

instance HasMarkup RawTag where
  getMarkup = posMarkup

-- | Tag instance for unknown tagsets.
instance POS RawTag where
  serializePOS (RawTag t) = t

  parsePOS t = Right (RawTag t)

  -- | Constant tag for "unknown"
  tagUNK = RawTag "Unk"

  startPOS = RawTag "-START-"
  endPOS = RawTag "-END-"

  isDt (RawTag tg) = tg == "DT"

<<<<<<< HEAD
instance Serialize Text where
  put txt = put $ encodeUtf8 txt
  get     = fmap decodeUtf8 get
=======
instance Arbitrary RawTag where
  arbitrary = do
    NonEmpty str <- arbitrary
    return $ RawTag $ T.pack str
>>>>>>> 712baf68
<|MERGE_RESOLUTION|>--- conflicted
+++ resolved
@@ -3,17 +3,12 @@
 module NLP.Types.Tags
 where
 
-<<<<<<< HEAD
 import Data.Hashable (Hashable)
 import Data.Serialize (Serialize, get, put)
-import Data.Text (Text)
+import Data.Serialize.Text ()
 import Data.Text.Encoding (encodeUtf8, decodeUtf8)
-=======
-import Data.Serialize (Serialize)
-import Data.Serialize.Text ()
 import Data.Text (Text)
 import qualified Data.Text as T
->>>>>>> 712baf68
 import GHC.Generics
 
 import Test.QuickCheck.Instances ()
@@ -62,15 +57,4 @@
   startPOS = RawTag "-START-"
   endPOS = RawTag "-END-"
 
-  isDt (RawTag tg) = tg == "DT"
-
-<<<<<<< HEAD
-instance Serialize Text where
-  put txt = put $ encodeUtf8 txt
-  get     = fmap decodeUtf8 get
-=======
-instance Arbitrary RawTag where
-  arbitrary = do
-    NonEmpty str <- arbitrary
-    return $ RawTag $ T.pack str
->>>>>>> 712baf68
+  isDt (RawTag tg) = tg == "DT"