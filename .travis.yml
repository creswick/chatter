<<<<<<< HEAD
language: sh

before_install:
  - sudo mkdir -p /app
  - sudo chown $USER /app
  - git clone https://github.com/mietek/halcyon.git /app/halcyon

install:
  - /app/halcyon/halcyon build
  - /app/halcyon/halcyon paths > halcyon-env
  - ln -sf /app/sandbox/cabal.sandbox.config cabal.sandbox.config

script:
  - source halcyon-env && cabal configure --enable-tests && cabal test
=======
language: haskell
ghc:
  - 7.8

notifications:
  email: true

before_install:
 - cabal update
 - cabal clean
 - cabal sandbox delete || true
 - cabal sandbox init

install:
 - cabal install --only-dep --enable-tests --force-reinstalls
 - cabal configure --enable-tests

script:
 - alex --version
 - happy --version
 - cabal build
 - cabal test
>>>>>>> a29faa5a
<|MERGE_RESOLUTION|>--- conflicted
+++ resolved
@@ -1,4 +1,3 @@
-<<<<<<< HEAD
 language: sh
 
 before_install:
@@ -12,28 +11,4 @@
   - ln -sf /app/sandbox/cabal.sandbox.config cabal.sandbox.config
 
 script:
-  - source halcyon-env && cabal configure --enable-tests && cabal test
-=======
-language: haskell
-ghc:
-  - 7.8
-
-notifications:
-  email: true
-
-before_install:
- - cabal update
- - cabal clean
- - cabal sandbox delete || true
- - cabal sandbox init
-
-install:
- - cabal install --only-dep --enable-tests --force-reinstalls
- - cabal configure --enable-tests
-
-script:
- - alex --version
- - happy --version
- - cabal build
- - cabal test
->>>>>>> a29faa5a
+  - source halcyon-env && cabal configure --enable-tests && cabal test