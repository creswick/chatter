<<<<<<< HEAD
flags:
  time-locale-compat:
    old-locale: false
packages:
- '.'
extra-deps:
- HUnit-1.3.1.1
- MonadRandom-0.4.2.3
- QuickCheck-2.8.2
- ansi-terminal-0.6.2.3
- ansi-wl-pprint-0.6.7.3
- async-2.1.0
- cereal-0.4.1.1
- cereal-text-0.1.0.2
- clock-0.7.2
- fullstop-0.1.4
- generic-deriving-1.10.4.1
- hashable-1.2.4.0
- mbox-0.3.3
- mtl-2.2.1
- old-locale-1.0.0.7
- old-time-1.1.0.3
- optparse-applicative-0.12.1.0
- parsec-3.1.11
- primitive-0.6.1.0
- quickcheck-instances-0.3.12
- random-1.1
- random-shuffle-0.0.4
- regex-base-0.93.2
- regex-tdfa-1.2.2
- regex-tdfa-text-1.0.0.3
- safe-0.3.9
- scientific-0.3.4.6
- split-0.2.3.1
- stm-2.4.4.1
- tagged-0.8.4
- tasty-0.11.0.3
- tasty-ant-xml-1.0.2
- tasty-hunit-0.9.2
- tasty-quickcheck-0.8.4
- text-1.2.2.1
- tf-random-0.5
- time-locale-compat-0.1.1.1
- tokenize-0.3.0
- transformers-compat-0.5.1.4
- unbounded-delays-0.1.0.9
- unordered-containers-0.2.7.0
- vector-0.11.0.0
- xml-1.3.14
- zlib-0.6.1.1
resolver: ghc-8.0
=======
flags: {}
packages:
- '.'
extra-deps:
- cereal-text-0.1.0.2
- fullstop-0.1.4
- tokenize-0.3.0
resolver: lts-6.1
>>>>>>> 2e78e8ec
<|MERGE_RESOLUTION|>--- conflicted
+++ resolved
@@ -1,56 +1,3 @@
-<<<<<<< HEAD
-flags:
-  time-locale-compat:
-    old-locale: false
-packages:
-- '.'
-extra-deps:
-- HUnit-1.3.1.1
-- MonadRandom-0.4.2.3
-- QuickCheck-2.8.2
-- ansi-terminal-0.6.2.3
-- ansi-wl-pprint-0.6.7.3
-- async-2.1.0
-- cereal-0.4.1.1
-- cereal-text-0.1.0.2
-- clock-0.7.2
-- fullstop-0.1.4
-- generic-deriving-1.10.4.1
-- hashable-1.2.4.0
-- mbox-0.3.3
-- mtl-2.2.1
-- old-locale-1.0.0.7
-- old-time-1.1.0.3
-- optparse-applicative-0.12.1.0
-- parsec-3.1.11
-- primitive-0.6.1.0
-- quickcheck-instances-0.3.12
-- random-1.1
-- random-shuffle-0.0.4
-- regex-base-0.93.2
-- regex-tdfa-1.2.2
-- regex-tdfa-text-1.0.0.3
-- safe-0.3.9
-- scientific-0.3.4.6
-- split-0.2.3.1
-- stm-2.4.4.1
-- tagged-0.8.4
-- tasty-0.11.0.3
-- tasty-ant-xml-1.0.2
-- tasty-hunit-0.9.2
-- tasty-quickcheck-0.8.4
-- text-1.2.2.1
-- tf-random-0.5
-- time-locale-compat-0.1.1.1
-- tokenize-0.3.0
-- transformers-compat-0.5.1.4
-- unbounded-delays-0.1.0.9
-- unordered-containers-0.2.7.0
-- vector-0.11.0.0
-- xml-1.3.14
-- zlib-0.6.1.1
-resolver: ghc-8.0
-=======
 flags: {}
 packages:
 - '.'
@@ -58,5 +5,4 @@
 - cereal-text-0.1.0.2
 - fullstop-0.1.4
 - tokenize-0.3.0
-resolver: lts-6.1
->>>>>>> 2e78e8ec
+resolver: lts-6.1