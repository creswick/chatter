name:                chatter
version:             0.0.0.2
synopsis:            A library of simple NLP algorithms.
description:         chatter is a collection of simple Natural Language
                     Processing algorithms.
                     .
                     Chatter supports:
                     .
                     * Part of speech tagging with Averaged
                       Perceptrons. Based on the Python implementation
                       by Matthew Honnibal:
                       (<http://honnibal.wordpress.com/2013/09/11/a-good-part-of-speechpos-tagger-in-about-200-lines-of-python/>) See 'NLP.POS' for the details of part-of-speech tagging with chatter.
                     .
                     * Document similarity; A cosine-based similarity measure, and TF-IDF calculations,
                       are available in the 'NLP.Similarity.VectorSim' module.
homepage:            http://github.com/creswick/chatter
Bug-Reports:         http://github.com/creswick/chatter/issues
category:            Natural language processing
license:             BSD3
License-file:        LICENSE
author:              Rogan Creswick
maintainer:          creswick@gmail.com
Cabal-Version:       >=1.10
build-type:          Simple

data-files:          ./data/models/README
                     ./data/models/brown-train.model.gz

source-repository head
  type:     git
  location: git://github.com/creswick/chatter.git

Library
   default-language: Haskell2010
   hs-source-dirs:   src

   Other-modules:    Paths_chatter

   Exposed-modules:  NLP.POS
                     NLP.POS.AvgPerceptron
                     NLP.POS.AvgPerceptronTagger
                     NLP.POS.LiteralTagger
                     NLP.POS.UnambiguousTagger
                     NLP.Types
                     NLP.Tokenize
                     NLP.Corpora.Parsing
                     NLP.Corpora.Email
                     NLP.Similarity.VectorSim
                     Data.DefaultMap

   Build-depends:    base >= 4 && <= 6,
                     text >= 0.11.3.0,
                     containers >= 0.5.0.0,
                     safe >= 0.3.3,
                     random-shuffle >= 0.0.4,
                     MonadRandom >= 0.1.2,
                     cereal >= 0.4.0.1,
                     fullstop >= 0.1.3.1,
                     split >= 0.1.2.3,
                     bytestring >= 0.10.0.0,
<<<<<<< HEAD
                     zlib,
                     filepath,
                     directory,
                     mbox
=======
                     zlib >= 0.5.4.1,
                     filepath >= 1.3.0.1,
                     ghc-prim >= 0.3.0.0
>>>>>>> 4e3fcb59

   ghc-options:      -Wall


Executable tag
   default-language: Haskell2010
   Main-Is:          Tagger.hs
   hs-source-dirs:   appsrc

   Build-depends:    chatter,
                     filepath >= 1.3.0.1,
                     text >= 0.11.3.0,
                     base >= 4 && <= 6,
                     bytestring >= 0.10.0.0,
                     cereal >= 0.4.0.1

   ghc-options:      -Wall -main-is Tagger -rtsopts

Executable train
   default-language: Haskell2010
   Main-Is:          Trainer.hs
   hs-source-dirs:   appsrc

   Build-depends:    chatter,
                     filepath >= 1.3.0.1,
                     text >= 0.11.3.0,
                     base >= 4 && <= 6,
                     bytestring >= 0.10.0.0,
                     cereal >= 0.4.0.1,
                     containers >= 0.5.0.0

   ghc-options:      -Wall -main-is Trainer -rtsopts

Executable eval
   default-language: Haskell2010
   Main-Is:          Evaluate.hs
   hs-source-dirs:   appsrc

   Build-depends:    chatter,
                     filepath >= 1.3.0.1,
                     text >= 0.11.3.0,
                     base >= 4 && <= 6,
                     bytestring >= 0.10.0.0,
                     cereal >= 0.4.0.1,
                     containers >= 0.5.0.0

   ghc-options:      -Wall -main-is Evaluate -rtsopts

Executable bench
   default-language: Haskell2010
   Main-Is:          Bench.hs
   hs-source-dirs:   tests/src

   Other-modules:    NLP.Similarity.VectorSimBench
                     Corpora

   Build-depends:    chatter,
                     criterion,
                     filepath >= 1.3.0.1,
                     text >= 0.11.3.0,
<<<<<<< HEAD
                     base       >= 4 && <= 6,
                     split,
                     tokenize,
                     deepseq
=======
                     base >= 4 && <= 6,
                     split >= 0.1.2.3
>>>>>>> 4e3fcb59

   ghc-options:      -Wall -main-is Bench


test-suite tests
   default-language: Haskell2010
   type: exitcode-stdio-1.0

   Main-Is:          Main.hs
   hs-source-dirs:   tests/src

   Other-modules:    AvgPerceptronTests
                     BackoffTaggerTests
                     NLP.Similarity.VectorSimTests
                     NLP.POSTests
                     NLP.POS.UnambiguousTaggerTests
                     Corpora
                     TestUtils

   Build-depends:    chatter,
                     base       >= 4 && <= 6,
                     text,
                     HUnit,
                     test-framework,
                     test-framework-skip,
                     test-framework-quickcheck2,
                     test-framework-hunit,
                     QuickCheck < 2.6,
                     filepath,
                     cereal,
                     quickcheck-instances,
                     containers

   ghc-options:      -Wall<|MERGE_RESOLUTION|>--- conflicted
+++ resolved
@@ -58,16 +58,11 @@
                      fullstop >= 0.1.3.1,
                      split >= 0.1.2.3,
                      bytestring >= 0.10.0.0,
-<<<<<<< HEAD
-                     zlib,
-                     filepath,
                      directory,
-                     mbox
-=======
+                     mbox,
                      zlib >= 0.5.4.1,
                      filepath >= 1.3.0.1,
                      ghc-prim >= 0.3.0.0
->>>>>>> 4e3fcb59
 
    ghc-options:      -Wall
 
@@ -128,15 +123,10 @@
                      criterion,
                      filepath >= 1.3.0.1,
                      text >= 0.11.3.0,
-<<<<<<< HEAD
                      base       >= 4 && <= 6,
-                     split,
                      tokenize,
-                     deepseq
-=======
-                     base >= 4 && <= 6,
+                     deepseq,
                      split >= 0.1.2.3
->>>>>>> 4e3fcb59
 
    ghc-options:      -Wall -main-is Bench
 
