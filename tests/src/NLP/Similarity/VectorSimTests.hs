{-# LANGUAGE OverloadedStrings #-}
module NLP.Similarity.VectorSimTests where

import Prelude hiding (negate, sum)
import Test.QuickCheck ( Property, (==>) )
import Test.QuickCheck.Property ()
import Test.Tasty (TestTree, testGroup)
import Test.Tasty.QuickCheck (testProperty)

import qualified Data.Text as T
import qualified NLP.Similarity.VectorSim as TV

import NLP.Similarity.VectorSim
import NLP.Types (mkCorpus)

import TestUtils

tests :: TestTree
tests = testGroup "Vector Sim"
        [ -- testGroup "Dot Products" $ map (genTestF2 dotProd)
        --   [ ("3-4-5", [1,3,-5], [4, -2, -1], 3)
        --   , ("identical", [1], [1], 1.0)
        --   , ("orthogonal", [1,0], [0,1], 0)
        --   ]
        -- , testGroup "cosines" $ map (genTestF2 cosVec)
        --   -- ("identical", [0], [0], NaN) -- can't determine the angle.
        --   [ ("identical", [1], [1], 1.0)
        --   , ("identical", [1,2], [1,2], 1.0)
        --   , ("orthogonal", [1,0], [0,1], 0)
        --   ]
        -- , testGroup "Magnitude tests" $ map (genTest magnitude)
        --   [ ("3-4-5", [3,4], 5)
        --   , ("empty", [], 0)
        --   , ("single", [1], 1)
        --   ]
         testGroup "tf tests" $ map (genTest2 tf)
<<<<<<< HEAD
          [ ("", "test"::String , ["test"]::[String], 1)
          , ("", "a", ["a", "test"], 1)
          , ("", "a", ["test"], 0)
=======
          [ ("", "test", mkDocument ["test"], 1)
          , ("", "a",    mkDocument ["a", "test"], 1)
          , ("", "a",    mkDocument ["test"], 0)
>>>>>>> 712baf68
          ]
        , testGroup "idf tests" $ map (genTestF2 idf)
          [ ("", "test", mkCorpus [["test"]], log(2/3))
          , ("", "a", mkCorpus [["test"]], log(1))
          , ("", "a", mkCorpus [["a", "test"],["test"]], log(2/2))
          ]
        , testGroup "tf_idf tests" $ map (genTestF3 tf_idf)
          [ ("", "test", mkDocument ["test"], mkCorpus [["test"]], log(2/3))
          , ("", "a",    mkDocument ["a", "test"], mkCorpus [["some"], ["test"]], 0.40546)
          , ("", "foo",  mkDocument ["foo"], mkCorpus [["test"]], 0)
          , ("", "foo",  mkDocument ["foo"], mkCorpus [["foo"],["test"]], 0)
          , ("", "bar",  mkDocument ["foo"], mkCorpus [["test"]], 0)
          , ("", "bar",  mkDocument ["foo"], mkCorpus [["foo"],["test"]], 0)
          ]
        , testGroup "Similarity tests, trivial corpus" $
            map (genTest2 $ sim $ mkCorpus [["test"]])
                    [ ("same doc", "test", "test", 1)
                      -- This next test is invalid becausse the
                      -- initial smoothing causes funny results (this
                      -- should not be 1.0, and it /is not/ when the
                      -- corpus is bigger.)
                    , ("one off", "a test", "the test", 1.0)
                    , ("No match", "foo", "bar", 0.0)
                    ]
        , testGroup "Similarity tests, minor corpus" $
            map (genTestF2 $ sim $ mkCorpus [ ["a", "sample"]
                                            , ["the", "test"]
                                            , ["big", "example"]
                                            , ["more", "terms"]])
                    [ ("same doc", "test", "test", 1)
                    , ("one off", "a test", "the test", 0.5)
                    , ("No match", "foo", "bar", 0.0)
                    ]
        , testProperty "idf /= NaN" prop_idfIsANum
        , testProperty "tf_idf /= NaN" prop_tf_idfIsANum
        , testProperty "similarity /= NaN" prop_similarity_isANum
        , testProperty "v + 0 = v" prop_addVectorZero
        , testProperty "v - v = 0" prop_negateVector
        ]

prop_addVectorZero :: TermVector -> Bool
prop_addVectorZero v = addVectors v zeroVector == v &&
                       addVectors zeroVector v == v

prop_negateVector :: TermVector -> Bool
prop_negateVector v =
    let theSum = addVectors v (negate v)
    in and [ TV.lookup k theSum == 0
           | k <- TV.keys v
           ]

prop_sum :: [TermVector] -> Bool
prop_sum vs =
    foldr addVectors zeroVector vs == sum vs

prop_idfIsANum :: String -> [[String]] -> Bool
prop_idfIsANum term docs = not (isNaN (idf termTxt $ mkCorpus docsTxt))
  where
    termTxt = T.pack term
    docsTxt = map (map T.pack) docs

prop_tf_idfIsANum :: String -> [String] -> [[String]] -> Bool
prop_tf_idfIsANum term doc docs = not $ isNaN $ tf_idf termTxt (mkDocument docTxt) $ mkCorpus docsTxt
  where
    termTxt = T.pack term
    docTxt = map T.pack doc
    docsTxt = map (map T.pack) docs

prop_similarity_isANum :: [[String]] -> [String] -> [String] -> Property
prop_similarity_isANum strCorp d1 d2 = strCorp /= [] &&
                                       (concat d1 /= []) &&
                                       (concat d2 /= [])==> let
  corpus = mkCorpus $ map (map T.pack) strCorp
  doc1 = map T.pack d1
  doc2 = map T.pack d2
  in not $ isNaN $ similarity corpus doc1 doc2<|MERGE_RESOLUTION|>--- conflicted
+++ resolved
@@ -34,15 +34,9 @@
         --   , ("single", [1], 1)
         --   ]
          testGroup "tf tests" $ map (genTest2 tf)
-<<<<<<< HEAD
-          [ ("", "test"::String , ["test"]::[String], 1)
-          , ("", "a", ["a", "test"], 1)
-          , ("", "a", ["test"], 0)
-=======
           [ ("", "test", mkDocument ["test"], 1)
           , ("", "a",    mkDocument ["a", "test"], 1)
           , ("", "a",    mkDocument ["test"], 0)
->>>>>>> 712baf68
           ]
         , testGroup "idf tests" $ map (genTestF2 idf)
           [ ("", "test", mkCorpus [["test"]], log(2/3))
